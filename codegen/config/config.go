--- conflicted
+++ resolved
@@ -342,17 +342,12 @@
 		"Float":               {Model: StringList{"github.com/99designs/gqlgen/graphql.Float"}},
 		"String":              {Model: StringList{"github.com/99designs/gqlgen/graphql.String"}},
 		"Boolean":             {Model: StringList{"github.com/99designs/gqlgen/graphql.Boolean"}},
-<<<<<<< HEAD
-		"Time":                {Model: StringList{"github.com/99designs/gqlgen/graphql.Time"}},
-		"Map":                 {Model: StringList{"github.com/99designs/gqlgen/graphql.Map"}},
-		"Upload":              {Model: StringList{"github.com/99designs/gqlgen/graphql.Upload"}},
-=======
 		"Int": {Model: StringList{
 			"github.com/99designs/gqlgen/graphql.Int",
 			"github.com/99designs/gqlgen/graphql.Int32",
 			"github.com/99designs/gqlgen/graphql.Int64",
 		}},
->>>>>>> bd4aeaa6
+		"Upload":              {Model: StringList{"github.com/99designs/gqlgen/graphql.Upload"}},
 		"ID": {
 			Model: StringList{
 				"github.com/99designs/gqlgen/graphql.ID",
