package handler

import (
	"bytes"
	"context"
	"fmt"
<<<<<<< HEAD
=======
	"io"
	"io/ioutil"
	"mime/multipart"
>>>>>>> f8ef6d2e
	"net/http"
	"net/http/httptest"
	"os"
	"strings"
	"sync"
	"testing"

	"github.com/99designs/gqlgen/graphql"

	"github.com/stretchr/testify/assert"
	"github.com/stretchr/testify/require"
	"github.com/vektah/gqlparser/ast"
)

func TestHandlerPOST(t *testing.T) {
	h := GraphQL(&executableSchemaStub{})

	t.Run("success", func(t *testing.T) {
		resp := doRequest(h, "POST", "/graphql", `{"query":"{ me { name } }"}`)
		assert.Equal(t, http.StatusOK, resp.Code)
		assert.Equal(t, `{"data":{"name":"test"}}`, resp.Body.String())
	})

	t.Run("query caching", func(t *testing.T) {
		// Run enough unique queries to evict a bunch of them
		for i := 0; i < 2000; i++ {
			query := `{"query":"` + strings.Repeat(" ", i) + "{ me { name } }" + `"}`
			resp := doRequest(h, "POST", "/graphql", query)
			assert.Equal(t, http.StatusOK, resp.Code)
			assert.Equal(t, `{"data":{"name":"test"}}`, resp.Body.String())
		}

		t.Run("evicted queries run", func(t *testing.T) {
			query := `{"query":"` + strings.Repeat(" ", 0) + "{ me { name } }" + `"}`
			resp := doRequest(h, "POST", "/graphql", query)
			assert.Equal(t, http.StatusOK, resp.Code)
			assert.Equal(t, `{"data":{"name":"test"}}`, resp.Body.String())
		})

		t.Run("non-evicted queries run", func(t *testing.T) {
			query := `{"query":"` + strings.Repeat(" ", 1999) + "{ me { name } }" + `"}`
			resp := doRequest(h, "POST", "/graphql", query)
			assert.Equal(t, http.StatusOK, resp.Code)
			assert.Equal(t, `{"data":{"name":"test"}}`, resp.Body.String())
		})
	})

	t.Run("decode failure", func(t *testing.T) {
		resp := doRequest(h, "POST", "/graphql", "notjson")
		assert.Equal(t, http.StatusBadRequest, resp.Code)
		assert.Equal(t, resp.Header().Get("Content-Type"), "application/json")
		assert.Equal(t, `{"errors":[{"message":"json body could not be decoded: invalid character 'o' in literal null (expecting 'u')"}],"data":null}`, resp.Body.String())
	})

	t.Run("parse failure", func(t *testing.T) {
		resp := doRequest(h, "POST", "/graphql", `{"query": "!"}`)
		assert.Equal(t, http.StatusUnprocessableEntity, resp.Code)
		assert.Equal(t, resp.Header().Get("Content-Type"), "application/json")
		assert.Equal(t, `{"errors":[{"message":"Unexpected !","locations":[{"line":1,"column":1}]}],"data":null}`, resp.Body.String())
	})

	t.Run("validation failure", func(t *testing.T) {
		resp := doRequest(h, "POST", "/graphql", `{"query": "{ me { title }}"}`)
		assert.Equal(t, http.StatusUnprocessableEntity, resp.Code)
		assert.Equal(t, resp.Header().Get("Content-Type"), "application/json")
		assert.Equal(t, `{"errors":[{"message":"Cannot query field \"title\" on type \"User\".","locations":[{"line":1,"column":8}]}],"data":null}`, resp.Body.String())
	})

	t.Run("invalid variable", func(t *testing.T) {
		resp := doRequest(h, "POST", "/graphql", `{"query": "query($id:Int!){user(id:$id){name}}","variables":{"id":false}}`)
		assert.Equal(t, http.StatusUnprocessableEntity, resp.Code)
		assert.Equal(t, resp.Header().Get("Content-Type"), "application/json")
		assert.Equal(t, `{"errors":[{"message":"cannot use bool as Int","path":["variable","id"]}],"data":null}`, resp.Body.String())
	})

	t.Run("execution failure", func(t *testing.T) {
		resp := doRequest(h, "POST", "/graphql", `{"query": "mutation { me { name } }"}`)
		assert.Equal(t, http.StatusOK, resp.Code)
		assert.Equal(t, resp.Header().Get("Content-Type"), "application/json")
		assert.Equal(t, `{"errors":[{"message":"mutations are not supported"}],"data":null}`, resp.Body.String())
	})

	t.Run("validate content type", func(t *testing.T) {
		doReq := func(handler http.Handler, method string, target string, body string, contentType string) *httptest.ResponseRecorder {
			r := httptest.NewRequest(method, target, strings.NewReader(body))
			if contentType != "" {
				r.Header.Set("Content-Type", contentType)
			}
			w := httptest.NewRecorder()

			handler.ServeHTTP(w, r)
			return w
		}

		validContentTypes := []string{
			"application/json",
			"application/json; charset=utf-8",
		}

		for _, contentType := range validContentTypes {
			t.Run(fmt.Sprintf("allow for content type %s", contentType), func(t *testing.T) {
				resp := doReq(h, "POST", "/graphql", `{"query":"{ me { name } }"}`, contentType)
				assert.Equal(t, http.StatusOK, resp.Code)
				assert.Equal(t, `{"data":{"name":"test"}}`, resp.Body.String())
			})
		}

		invalidContentTypes := []struct{ contentType, expectedError string }{
			{"", "error parsing request Content-Type"},
			{"text/plain", "unsupported Content-Type: text/plain"},

			// These content types are currently not supported, but they are supported by other GraphQL servers, like express-graphql.
			{"application/x-www-form-urlencoded", "unsupported Content-Type: application/x-www-form-urlencoded"},
			{"application/graphql", "unsupported Content-Type: application/graphql"},
		}

		for _, tc := range invalidContentTypes {
			t.Run(fmt.Sprintf("reject for content type %s", tc.contentType), func(t *testing.T) {
				resp := doReq(h, "POST", "/graphql", `{"query":"{ me { name } }"}`, tc.contentType)
				assert.Equal(t, http.StatusBadRequest, resp.Code)
				assert.Equal(t, fmt.Sprintf(`{"errors":[{"message":"%s"}],"data":null}`, tc.expectedError), resp.Body.String())
			})
		}
	})
}

func TestHandlerGET(t *testing.T) {
	h := GraphQL(&executableSchemaStub{})

	t.Run("success", func(t *testing.T) {
		resp := doRequest(h, "GET", "/graphql?query={me{name}}", ``)
		assert.Equal(t, http.StatusOK, resp.Code)
		assert.Equal(t, `{"data":{"name":"test"}}`, resp.Body.String())
	})

	t.Run("decode failure", func(t *testing.T) {
		resp := doRequest(h, "GET", "/graphql?query=me{id}&variables=notjson", "")
		assert.Equal(t, http.StatusBadRequest, resp.Code)
		assert.Equal(t, `{"errors":[{"message":"variables could not be decoded"}],"data":null}`, resp.Body.String())
	})

	t.Run("invalid variable", func(t *testing.T) {
		resp := doRequest(h, "GET", `/graphql?query=query($id:Int!){user(id:$id){name}}&variables={"id":false}`, "")
		assert.Equal(t, http.StatusUnprocessableEntity, resp.Code)
		assert.Equal(t, `{"errors":[{"message":"cannot use bool as Int","path":["variable","id"]}],"data":null}`, resp.Body.String())
	})

	t.Run("parse failure", func(t *testing.T) {
		resp := doRequest(h, "GET", "/graphql?query=!", "")
		assert.Equal(t, http.StatusUnprocessableEntity, resp.Code)
		assert.Equal(t, `{"errors":[{"message":"Unexpected !","locations":[{"line":1,"column":1}]}],"data":null}`, resp.Body.String())
	})

	t.Run("no mutations", func(t *testing.T) {
		resp := doRequest(h, "GET", "/graphql?query=mutation{me{name}}", "")
		assert.Equal(t, http.StatusUnprocessableEntity, resp.Code)
		assert.Equal(t, `{"errors":[{"message":"GET requests only allow query operations"}],"data":null}`, resp.Body.String())
	})
}

func TestHandlerOptions(t *testing.T) {
	h := GraphQL(&executableSchemaStub{})

	resp := doRequest(h, "OPTIONS", "/graphql?query={me{name}}", ``)
	assert.Equal(t, http.StatusOK, resp.Code)
	assert.Equal(t, "OPTIONS, GET, POST", resp.Header().Get("Allow"))
}

func TestHandlerHead(t *testing.T) {
	h := GraphQL(&executableSchemaStub{})

	resp := doRequest(h, "HEAD", "/graphql?query={me{name}}", ``)
	assert.Equal(t, http.StatusMethodNotAllowed, resp.Code)
}

func TestHandlerComplexity(t *testing.T) {
	t.Run("static complexity", func(t *testing.T) {
		h := GraphQL(&executableSchemaStub{}, ComplexityLimit(2))

		t.Run("below complexity limit", func(t *testing.T) {
			resp := doRequest(h, "POST", "/graphql", `{"query":"{ me { name } }"}`)
			assert.Equal(t, http.StatusOK, resp.Code)
			assert.Equal(t, `{"data":{"name":"test"}}`, resp.Body.String())
		})

		t.Run("above complexity limit", func(t *testing.T) {
			resp := doRequest(h, "POST", "/graphql", `{"query":"{ a: me { name } b: me { name } }"}`)
			assert.Equal(t, http.StatusUnprocessableEntity, resp.Code)
			assert.Equal(t, `{"errors":[{"message":"operation has complexity 4, which exceeds the limit of 2"}],"data":null}`, resp.Body.String())
		})
	})

	t.Run("dynamic complexity", func(t *testing.T) {
		h := GraphQL(&executableSchemaStub{}, ComplexityLimitFunc(func(ctx context.Context) int {
			reqCtx := graphql.GetRequestContext(ctx)
			if strings.Contains(reqCtx.RawQuery, "dummy") {
				return 4
			}
			return 2
		}))

		t.Run("below complexity limit", func(t *testing.T) {
			resp := doRequest(h, "POST", "/graphql", `{"query":"{ me { name } }"}`)
			assert.Equal(t, http.StatusOK, resp.Code)
			assert.Equal(t, `{"data":{"name":"test"}}`, resp.Body.String())
		})

		t.Run("above complexity limit", func(t *testing.T) {
			resp := doRequest(h, "POST", "/graphql", `{"query":"{ a: me { name } b: me { name } }"}`)
			assert.Equal(t, http.StatusUnprocessableEntity, resp.Code)
			assert.Equal(t, `{"errors":[{"message":"operation has complexity 4, which exceeds the limit of 2"}],"data":null}`, resp.Body.String())
		})

		t.Run("within dynamic complexity limit", func(t *testing.T) {
			resp := doRequest(h, "POST", "/graphql", `{"query":"{ a: me { name } dummy: me { name } }"}`)
			assert.Equal(t, http.StatusOK, resp.Code)
			assert.Equal(t, `{"data":{"name":"test"}}`, resp.Body.String())
		})
	})
}

func TestFileUpload(t *testing.T) {

	t.Run("valid single file upload", func(t *testing.T) {
		mock := &executableSchemaMock{
			MutationFunc: func(ctx context.Context, op *ast.OperationDefinition) *graphql.Response {
				require.Equal(t, len(op.VariableDefinitions), 1)
				require.Equal(t, op.VariableDefinitions[0].Variable, "file")
				return &graphql.Response{Data: []byte(`{"singleUpload":{"id":1}}`)}
			},
		}
		handler := GraphQL(mock)

		operations := `{ "query": "mutation ($file: Upload!) { singleUpload(file: $file) { id } }", "variables": { "file": null } }`
		mapData := `{ "0": ["variables.file"] }`
		files := []file{
			{
				mapKey:  "0",
				name:    "a.txt",
				content: "test1",
			},
		}
		req := createUploadRequest(t, operations, mapData, files)

		resp := httptest.NewRecorder()
		handler.ServeHTTP(resp, req)
		require.Equal(t, http.StatusOK, resp.Code)
		require.Equal(t, `{"data":{"singleUpload":{"id":1}}}`, resp.Body.String())
	})

	t.Run("valid single file upload with payload", func(t *testing.T) {
		mock := &executableSchemaMock{
			MutationFunc: func(ctx context.Context, op *ast.OperationDefinition) *graphql.Response {
				require.Equal(t, len(op.VariableDefinitions), 1)
				require.Equal(t, op.VariableDefinitions[0].Variable, "req")
				return &graphql.Response{Data: []byte(`{"singleUploadWithPayload":{"id":1}}`)}
			},
		}
		handler := GraphQL(mock)

		operations := `{ "query": "mutation ($req: UploadFile!) { singleUploadWithPayload(req: $req) { id } }", "variables": { "req": {"file": null, "id": 1 } } }`
		mapData := `{ "0": ["variables.req.file"] }`
		files := []file{
			{
				mapKey:  "0",
				name:    "a.txt",
				content: "test1",
			},
		}
		req := createUploadRequest(t, operations, mapData, files)

		resp := httptest.NewRecorder()
		handler.ServeHTTP(resp, req)
		require.Equal(t, http.StatusOK, resp.Code)
		require.Equal(t, `{"data":{"singleUploadWithPayload":{"id":1}}}`, resp.Body.String())
	})

	t.Run("valid file list upload", func(t *testing.T) {
		mock := &executableSchemaMock{
			MutationFunc: func(ctx context.Context, op *ast.OperationDefinition) *graphql.Response {
				require.Equal(t, len(op.VariableDefinitions), 1)
				require.Equal(t, op.VariableDefinitions[0].Variable, "files")
				return &graphql.Response{Data: []byte(`{"multipleUpload":[{"id":1},{"id":2}]}`)}
			},
		}
		handler := GraphQL(mock)

		operations := `{ "query": "mutation($files: [Upload!]!) { multipleUpload(files: $files) { id } }", "variables": { "files": [null, null] } }`
		mapData := `{ "0": ["variables.files.0"], "1": ["variables.files.1"] }`
		files := []file{
			{
				mapKey:  "0",
				name:    "a.txt",
				content: "test1",
			},
			{
				mapKey:  "1",
				name:    "b.txt",
				content: "test2",
			},
		}
		req := createUploadRequest(t, operations, mapData, files)

		resp := httptest.NewRecorder()
		handler.ServeHTTP(resp, req)
		require.Equal(t, http.StatusOK, resp.Code)
		require.Equal(t, `{"data":{"multipleUpload":[{"id":1},{"id":2}]}}`, resp.Body.String())
	})

	t.Run("valid file list upload with payload", func(t *testing.T) {
		mock := &executableSchemaMock{
			MutationFunc: func(ctx context.Context, op *ast.OperationDefinition) *graphql.Response {
				require.Equal(t, len(op.VariableDefinitions), 1)
				require.Equal(t, op.VariableDefinitions[0].Variable, "req")
				return &graphql.Response{Data: []byte(`{"multipleUploadWithPayload":[{"id":1},{"id":2}]}`)}
			},
		}
		handler := GraphQL(mock)

		operations := `{ "query": "mutation($req: [UploadFile!]!) { multipleUploadWithPayload(req: $req) { id } }", "variables": { "req": [ { "id": 1, "file": null }, { "id": 2, "file": null } ] } }`
		mapData := `{ "0": ["variables.req.0.file"], "1": ["variables.req.1.file"] }`
		files := []file{
			{
				mapKey:  "0",
				name:    "a.txt",
				content: "test1",
			},
			{
				mapKey:  "1",
				name:    "b.txt",
				content: "test2",
			},
		}
		req := createUploadRequest(t, operations, mapData, files)

		resp := httptest.NewRecorder()
		handler.ServeHTTP(resp, req)
		require.Equal(t, http.StatusOK, resp.Code)
		require.Equal(t, `{"data":{"multipleUploadWithPayload":[{"id":1},{"id":2}]}}`, resp.Body.String())
	})

	t.Run("valid file list upload with payload and file reuse", func(t *testing.T) {
		test := func(uploadMaxMemory int64) {
			mock := &executableSchemaMock{
				MutationFunc: func(ctx context.Context, op *ast.OperationDefinition) *graphql.Response {
					require.Equal(t, len(op.VariableDefinitions), 1)
					require.Equal(t, op.VariableDefinitions[0].Variable, "req")
					return &graphql.Response{Data: []byte(`{"multipleUploadWithPayload":[{"id":1},{"id":2}]}`)}
				},
			}
			maxMemory := UploadMaxMemory(5000)
			handler := GraphQL(mock, maxMemory)

			operations := `{ "query": "mutation($req: [UploadFile!]!) { multipleUploadWithPayload(req: $req) { id } }", "variables": { "req": [ { "id": 1, "file": null }, { "id": 2, "file": null } ] } }`
			mapData := `{ "0": ["variables.req.0.file", "variables.req.1.file"] }`
			files := []file{
				{
					mapKey:  "0",
					name:    "a.txt",
					content: "test1",
				},
			}
			req := createUploadRequest(t, operations, mapData, files)

			resp := httptest.NewRecorder()
			handler.ServeHTTP(resp, req)
			require.Equal(t, http.StatusOK, resp.Code)
			require.Equal(t, `{"data":{"multipleUploadWithPayload":[{"id":1},{"id":2}]}}`, resp.Body.String())
		}

		t.Run("payload smaller than UploadMaxMemory, stored in memory", func(t *testing.T) {
			test(5000)
		})

		t.Run("payload bigger than UploadMaxMemory, persisted to disk", func(t *testing.T) {
			test(2)
		})
	})
}

func TestProcessMultipart(t *testing.T) {
	validOperations := `{ "query": "mutation ($file: Upload!) { singleUpload(file: $file) { id } }", "variables": { "file": null } }`
	validMap := `{ "0": ["variables.file"] }`
	validFiles := []file{
		{
			mapKey:  "0",
			name:    "a.txt",
			content: "test1",
		},
	}

	cleanUp := func(t *testing.T, closers []io.Closer, tmpFiles []string) {
		for i := len(closers) - 1; 0 <= i; i-- {
			err := closers[i].Close()
			require.Nil(t, err)
		}
		for _, tmpFiles := range tmpFiles {
			err := os.Remove(tmpFiles)
			require.Nil(t, err)
		}
	}

	t.Run("fail to parse multipart", func(t *testing.T) {
		req := &http.Request{
			Method: "POST",
			Header: http.Header{"Content-Type": {`multipart/form-data; boundary="foo123"`}},
			Body:   ioutil.NopCloser(new(bytes.Buffer)),
		}
		var reqParams params
		var closers []io.Closer
		var tmpFiles []string
		w := httptest.NewRecorder()
		err := processMultipart(w, req, &reqParams, &closers, &tmpFiles, DefaultUploadMaxSize, DefaultUploadMaxMemory)
		require.NotNil(t, err)
		require.Equal(t, err.Error(), "failed to parse multipart form")
		cleanUp(t, closers, tmpFiles)
	})

	t.Run("fail parse operation", func(t *testing.T) {
		operations := `invalid operation`
		req := createUploadRequest(t, operations, validMap, validFiles)

		var reqParams params
		var closers []io.Closer
		var tmpFiles []string
		w := httptest.NewRecorder()
		err := processMultipart(w, req, &reqParams, &closers, &tmpFiles, DefaultUploadMaxSize, DefaultUploadMaxMemory)
		require.NotNil(t, err)
		require.Equal(t, err.Error(), "operations form field could not be decoded")
		cleanUp(t, closers, tmpFiles)
	})

	t.Run("fail parse map", func(t *testing.T) {
		mapData := `invalid map`
		req := createUploadRequest(t, validOperations, mapData, validFiles)

		var reqParams params
		var closers []io.Closer
		var tmpFiles []string
		w := httptest.NewRecorder()
		err := processMultipart(w, req, &reqParams, &closers, &tmpFiles, DefaultUploadMaxSize, DefaultUploadMaxMemory)
		require.NotNil(t, err)
		require.Equal(t, err.Error(), "map form field could not be decoded")
		cleanUp(t, closers, tmpFiles)
	})

	t.Run("fail missing file", func(t *testing.T) {
		var files []file
		req := createUploadRequest(t, validOperations, validMap, files)

		var reqParams params
		var closers []io.Closer
		var tmpFiles []string
		w := httptest.NewRecorder()
		err := processMultipart(w, req, &reqParams, &closers, &tmpFiles, DefaultUploadMaxSize, DefaultUploadMaxMemory)
		require.NotNil(t, err)
		require.Equal(t, err.Error(), "failed to get key 0 from form")
		cleanUp(t, closers, tmpFiles)
	})

	t.Run("fail map entry with invalid operations paths prefix", func(t *testing.T) {
		mapData := `{ "0": ["var.file"] }`
		req := createUploadRequest(t, validOperations, mapData, validFiles)

		var reqParams params
		var closers []io.Closer
		var tmpFiles []string
		w := httptest.NewRecorder()
		err := processMultipart(w, req, &reqParams, &closers, &tmpFiles, DefaultUploadMaxSize, DefaultUploadMaxMemory)
		require.NotNil(t, err)
		require.Equal(t, err.Error(), "invalid operations paths for key 0")
		cleanUp(t, closers, tmpFiles)
	})

	t.Run("fail parse request big body", func(t *testing.T) {
		req := createUploadRequest(t, validOperations, validMap, validFiles)

		var reqParams params
		var closers []io.Closer
		var tmpFiles []string
		w := httptest.NewRecorder()
		var smallMaxSize int64 = 2
		err := processMultipart(w, req, &reqParams, &closers, &tmpFiles, smallMaxSize, DefaultUploadMaxMemory)
		require.NotNil(t, err)
		require.Equal(t, err.Error(), "failed to parse multipart form, request body too large")
		cleanUp(t, closers, tmpFiles)
	})

	t.Run("valid request", func(t *testing.T) {
		req := createUploadRequest(t, validOperations, validMap, validFiles)

		var reqParams params
		var closers []io.Closer
		var tmpFiles []string
		w := httptest.NewRecorder()
		err := processMultipart(w, req, &reqParams, &closers, &tmpFiles, DefaultUploadMaxSize, DefaultUploadMaxMemory)
		require.Nil(t, err)
		require.Equal(t, "mutation ($file: Upload!) { singleUpload(file: $file) { id } }", reqParams.Query)
		require.Equal(t, "", reqParams.OperationName)
		require.Equal(t, 1, len(reqParams.Variables))
		require.NotNil(t, reqParams.Variables["file"])
		reqParamsFile, ok := reqParams.Variables["file"].(graphql.Upload)
		require.True(t, ok)
		require.Equal(t, "a.txt", reqParamsFile.Filename)
		require.Equal(t, int64(len("test1")), reqParamsFile.Size)
		content, err := ioutil.ReadAll(reqParamsFile.File)
		require.Nil(t, err)
		require.Equal(t, "test1", string(content))
		cleanUp(t, closers, tmpFiles)
	})

	t.Run("valid file list upload with payload and file reuse", func(t *testing.T) {
		operations := `{ "query": "mutation($req: [UploadFile!]!) { multipleUploadWithPayload(req: $req) { id } }", "variables": { "req": [ { "id": 1, "file": null }, { "id": 2, "file": null } ] } }`
		mapData := `{ "0": ["variables.req.0.file", "variables.req.1.file"] }`
		files := []file{
			{
				mapKey:  "0",
				name:    "a.txt",
				content: "test1",
			},
		}
		req := createUploadRequest(t, operations, mapData, files)

		test := func(uploadMaxMemory int64) {
			var reqParams params
			var closers []io.Closer
			var tmpFiles []string
			w := httptest.NewRecorder()
			err := processMultipart(w, req, &reqParams, &closers, &tmpFiles, DefaultUploadMaxSize, uploadMaxMemory)
			require.Nil(t, err)
			require.Equal(t, "mutation($req: [UploadFile!]!) { multipleUploadWithPayload(req: $req) { id } }", reqParams.Query)
			require.Equal(t, "", reqParams.OperationName)
			require.Equal(t, 1, len(reqParams.Variables))
			require.NotNil(t, reqParams.Variables["req"])
			reqParamsFile, ok := reqParams.Variables["req"].([]interface{})
			require.True(t, ok)
			require.Equal(t, 2, len(reqParamsFile))
			for i, item := range reqParamsFile {
				itemMap := item.(map[string]interface{})
				require.Equal(t, fmt.Sprint(itemMap["id"]), fmt.Sprint(i+1))
				file := itemMap["file"].(graphql.Upload)
				require.Equal(t, "a.txt", file.Filename)
				require.Equal(t, int64(len("test1")), file.Size)
				require.Nil(t, err)
				content, err := ioutil.ReadAll(file.File)
				require.Nil(t, err)
				require.Equal(t, "test1", string(content))
			}
			cleanUp(t, closers, tmpFiles)
		}

		t.Run("payload smaller than UploadMaxMemory, stored in memory", func(t *testing.T) {
			test(5000)
		})

		t.Run("payload bigger than UploadMaxMemory, persisted to disk", func(t *testing.T) {
			test(2)
		})
	})
}

func TestAddUploadToOperations(t *testing.T) {
	key := "0"

	t.Run("fail missing all variables", func(t *testing.T) {
		file, _ := os.Open("path/to/file")
		request := &params{}

		upload := graphql.Upload{
			File:     file,
			Filename: "a.txt",
			Size:     int64(5),
		}
		path := "variables.req.0.file"
		err := addUploadToOperations(request, upload, key, path)
		require.NotNil(t, err)
		require.Equal(t, "path is missing \"variables.\" prefix, key: 0, path: variables.req.0.file", err.Error())
	})

	t.Run("valid variable", func(t *testing.T) {
		file, _ := os.Open("path/to/file")
		request := &params{
			Variables: map[string]interface{}{
				"file": nil,
			},
		}

		upload := graphql.Upload{
			File:     file,
			Filename: "a.txt",
			Size:     int64(5),
		}

		expected := &params{
			Variables: map[string]interface{}{
				"file": upload,
			},
		}

		path := "variables.file"
		err := addUploadToOperations(request, upload, key, path)
		require.Nil(t, err)

		require.Equal(t, request, expected)
	})

	t.Run("valid nested variable", func(t *testing.T) {
		file, _ := os.Open("path/to/file")
		request := &params{
			Variables: map[string]interface{}{
				"req": []interface{}{
					map[string]interface{}{
						"file": nil,
					},
				},
			},
		}

		upload := graphql.Upload{
			File:     file,
			Filename: "a.txt",
			Size:     int64(5),
		}

		expected := &params{
			Variables: map[string]interface{}{
				"req": []interface{}{
					map[string]interface{}{
						"file": upload,
					},
				},
			},
		}

		path := "variables.req.0.file"
		err := addUploadToOperations(request, upload, key, path)
		require.Nil(t, err)

		require.Equal(t, request, expected)
	})
}

type file struct {
	mapKey  string
	name    string
	content string
}

func createUploadRequest(t *testing.T, operations, mapData string, files []file) *http.Request {
	bodyBuf := &bytes.Buffer{}
	bodyWriter := multipart.NewWriter(bodyBuf)

	err := bodyWriter.WriteField("operations", operations)
	require.NoError(t, err)

	err = bodyWriter.WriteField("map", mapData)
	require.NoError(t, err)

	for i := range files {
		ff, err := bodyWriter.CreateFormFile(files[i].mapKey, files[i].name)
		require.NoError(t, err)
		_, err = ff.Write([]byte(files[i].content))
		require.NoError(t, err)
	}
	err = bodyWriter.Close()
	require.NoError(t, err)

	req, err := http.NewRequest("POST", "/graphql", bodyBuf)
	require.NoError(t, err)

	req.Header.Set("Content-Type", bodyWriter.FormDataContentType())
	return req
}

func doRequest(handler http.Handler, method string, target string, body string) *httptest.ResponseRecorder {
	r := httptest.NewRequest(method, target, strings.NewReader(body))
	r.Header.Set("Content-Type", "application/json")
	w := httptest.NewRecorder()

	handler.ServeHTTP(w, r)
	return w
}

func TestBytesRead(t *testing.T) {
	t.Run("test concurrency", func(t *testing.T) {
		// Test for the race detector, to verify a Read that doesn't yield any bytes
		// is okay to use from multiple goroutines. This was our historic behavior.
		// See golang.org/issue/7856
		r := bytesReader{s: &([]byte{})}
		var wg sync.WaitGroup
		for i := 0; i < 5; i++ {
			wg.Add(2)
			go func() {
				defer wg.Done()
				var buf [1]byte
				r.Read(buf[:])
			}()
			go func() {
				defer wg.Done()
				r.Read(nil)
			}()
		}
		wg.Wait()
	})

	t.Run("fail to read if pointer is nil", func(t *testing.T) {
		n, err := (&bytesReader{}).Read(nil)
		require.Equal(t, 0, n)
		require.NotNil(t, err)
		require.Equal(t, "byte slice pointer is nil", err.Error())
	})

	t.Run("read using buffer", func(t *testing.T) {
		data := []byte("0123456789")
		r := bytesReader{s: &data}

		got := make([]byte, 0, 11)
		buf := make([]byte, 1)
		for {
			n, err := r.Read(buf)
			if n < 0 {
				require.Fail(t, "unexpected bytes read size")
			}
			got = append(got, buf[:n]...)
			if err != nil {
				if err == io.EOF {
					break
				}
				require.Fail(t, "unexpected error while reading", err.Error())
			}
		}
		require.Equal(t, "0123456789", string(got))
	})

	t.Run("read updated pointer value", func(t *testing.T) {
		data := []byte("0123456789")
		pointer := &data
		r := bytesReader{s: pointer}
		data[2] = []byte("9")[0]

		got := make([]byte, 0, 11)
		buf := make([]byte, 1)
		for {
			n, err := r.Read(buf)
			if n < 0 {
				require.Fail(t, "unexpected bytes read size")
			}
			got = append(got, buf[:n]...)
			if err != nil {
				if err == io.EOF {
					break
				}
				require.Fail(t, "unexpected error while reading", err.Error())
			}
		}
		require.Equal(t, "0193456789", string(got))
	})
}<|MERGE_RESOLUTION|>--- conflicted
+++ resolved
@@ -4,12 +4,9 @@
 	"bytes"
 	"context"
 	"fmt"
-<<<<<<< HEAD
-=======
 	"io"
 	"io/ioutil"
 	"mime/multipart"
->>>>>>> f8ef6d2e
 	"net/http"
 	"net/http/httptest"
 	"os"
@@ -18,7 +15,6 @@
 	"testing"
 
 	"github.com/99designs/gqlgen/graphql"
-
 	"github.com/stretchr/testify/assert"
 	"github.com/stretchr/testify/require"
 	"github.com/vektah/gqlparser/ast"
