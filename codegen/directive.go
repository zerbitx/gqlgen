package codegen

import (
	"fmt"
	"strconv"
	"strings"

	"github.com/99designs/gqlgen/codegen/templates"
	"github.com/pkg/errors"
	"github.com/vektah/gqlparser/ast"
)

type DirectiveList map[string]*Directive

//LocationDirectives filter directives by location
func (dl DirectiveList) LocationDirectives(location string) DirectiveList {
	return locationDirectives(dl, ast.DirectiveLocation(location))
}

type Directive struct {
	*ast.DirectiveDefinition
	Name    string
	Args    []*FieldArgument
	Builtin bool
}

//IsBuiltin check directive
func (d *Directive) IsBuiltin() bool {
	return d.Builtin || d.Name == "skip" || d.Name == "include" || d.Name == "deprecated"
}

//IsLocation check location directive
func (d *Directive) IsLocation(location ...ast.DirectiveLocation) bool {
	for _, l := range d.Locations {
		for _, a := range location {
			if l == a {
				return true
			}
		}
	}

	return false
}

func locationDirectives(directives DirectiveList, location ...ast.DirectiveLocation) map[string]*Directive {
	mDirectives := make(map[string]*Directive)
	for name, d := range directives {
		if d.IsLocation(location...) {
			mDirectives[name] = d
		}
	}
	return mDirectives
}

func (b *builder) buildDirectives() (map[string]*Directive, error) {
	directives := make(map[string]*Directive, len(b.Schema.Directives))

	for name, dir := range b.Schema.Directives {
		if _, ok := directives[name]; ok {
			return nil, errors.Errorf("directive with name %s already exists", name)
		}

		var args []*FieldArgument
		for _, arg := range dir.Arguments {
			tr, err := b.Binder.TypeReference(arg.Type, nil)
			if err != nil {
				return nil, err
			}

			newArg := &FieldArgument{
				ArgumentDefinition: arg,
				TypeReference:      tr,
				VarName:            templates.ToGoPrivate(arg.Name),
			}

			if arg.DefaultValue != nil {
				var err error
				newArg.Default, err = arg.DefaultValue.Value(nil)
				if err != nil {
					return nil, errors.Errorf("default value for directive argument %s(%s) is not valid: %s", dir.Name, arg.Name, err.Error())
				}
			}
			args = append(args, newArg)
		}

		directives[name] = &Directive{
<<<<<<< HEAD
			Name:    name,
			Args:    args,
			Builtin: b.Config.Directives[name].SkipRuntime,
=======
			DirectiveDefinition: dir,
			Name:                name,
			Args:                args,
			Builtin:             builtin,
>>>>>>> 5e7e94c8
		}
	}

	return directives, nil
}

func (b *builder) getDirectives(list ast.DirectiveList) ([]*Directive, error) {
	dirs := make([]*Directive, len(list))
	for i, d := range list {
		argValues := make(map[string]interface{}, len(d.Arguments))
		for _, da := range d.Arguments {
			val, err := da.Value.Value(nil)
			if err != nil {
				return nil, err
			}
			argValues[da.Name] = val
		}
		def, ok := b.Directives[d.Name]
		if !ok {
			return nil, fmt.Errorf("directive %s not found", d.Name)
		}

		var args []*FieldArgument
		for _, a := range def.Args {
			value := a.Default
			if argValue, ok := argValues[a.Name]; ok {
				value = argValue
			}
			args = append(args, &FieldArgument{
				ArgumentDefinition: a.ArgumentDefinition,
				Value:              value,
				VarName:            a.VarName,
				TypeReference:      a.TypeReference,
			})
		}
		dirs[i] = &Directive{
			Name:                d.Name,
			Args:                args,
			DirectiveDefinition: list[i].Definition,
		}

	}

	return dirs, nil
}

func (d *Directive) ArgsFunc() string {
	if len(d.Args) == 0 {
		return ""
	}

	return "dir_" + d.Name + "_args"
}

func (d *Directive) CallArgs() string {
	args := []string{"ctx", "obj", "n"}

	for _, arg := range d.Args {
		args = append(args, "args["+strconv.Quote(arg.Name)+"].("+templates.CurrentImports.LookupType(arg.TypeReference.GO)+")")
	}

	return strings.Join(args, ", ")
}

func (d *Directive) ResolveArgs(obj string, next int) string {
	args := []string{"ctx", obj, fmt.Sprintf("directive%d", next)}

	for _, arg := range d.Args {
		dArg := arg.VarName
		if arg.Value == nil && arg.Default == nil {
			dArg = "nil"
		}

		args = append(args, dArg)
	}

	return strings.Join(args, ", ")
}

func (d *Directive) Declaration() string {
	res := ucFirst(d.Name) + " func(ctx context.Context, obj interface{}, next graphql.Resolver"

	for _, arg := range d.Args {
		res += fmt.Sprintf(", %s %s", arg.Name, templates.CurrentImports.LookupType(arg.TypeReference.GO))
	}

	res += ") (res interface{}, err error)"
	return res
}<|MERGE_RESOLUTION|>--- conflicted
+++ resolved
@@ -84,16 +84,10 @@
 		}
 
 		directives[name] = &Directive{
-<<<<<<< HEAD
-			Name:    name,
-			Args:    args,
-			Builtin: b.Config.Directives[name].SkipRuntime,
-=======
 			DirectiveDefinition: dir,
 			Name:                name,
 			Args:                args,
-			Builtin:             builtin,
->>>>>>> 5e7e94c8
+			Builtin:             b.Config.Directives[name].SkipRuntime,
 		}
 	}
 
